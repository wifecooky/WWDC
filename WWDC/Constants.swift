--- conflicted
+++ resolved
@@ -10,12 +10,8 @@
 
 struct Constants {
     
-<<<<<<< HEAD
-    static let coreSchemaVersion: UInt64 = 30
-=======
     static let coreSchemaVersion: UInt64 = 34
->>>>>>> f134cdcb
-    
+  
     static let thumbnailHeight: CGFloat = 150
     
     static let autorefreshInterval: TimeInterval = 5 * 60
